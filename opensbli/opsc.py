#!/usr/bin/env python

#    OpenSBLI: An automatic code generator for solving differential equations.
#    Copyright (C) 2016 Satya P. Jammy, Christian T. Jacobs

#    This file is part of OpenSBLI.

#    OpenSBLI is free software: you can redistribute it and/or modify
#    it under the terms of the GNU General Public License as published by
#    the Free Software Foundation, either version 3 of the License, or
#    (at your option) any later version.

#    OpenSBLI is distributed in the hope that it will be useful,
#    but WITHOUT ANY WARRANTY; without even the implied warranty of
#    MERCHANTABILITY or FITNESS FOR A PARTICULAR PURPOSE.  See the
#    GNU General Public License for more details.

#    You should have received a copy of the GNU General Public License
#    along with OpenSBLI.  If not, see <http://www.gnu.org/licenses/>.

from sympy import *
from sympy.printing.ccode import CCodePrinter
from sympy.parsing.sympy_parser import parse_expr
import re
import os
from string import Template
from sympy.printing.precedence import precedence
from .equations import EinsteinTerm
from .kernel import ReductionVariable
import logging
LOG = logging.getLogger(__name__)
BUILD_DIR = os.getcwd()

import subprocess

try:
    from ops_translator.c import ops as translator
    have_ops = True
except ImportError:
    logging.warning("Could not import the OPS library. The generated OPSC code will need to be manually put through the translator.")
    have_ops = False

class OPSCCodePrinter(CCodePrinter):
    
    """ Prints OPSC code. """

    def __init__(self, Indexed_accs, constants):
        """ Initialise the code printer. """
    
        settings = {}
        CCodePrinter.__init__(self, settings)
        
        # Indexed access numbers are required in dictionary
        self.Indexed_accs = Indexed_accs
        self.constants = constants
<<<<<<< HEAD
    def _print_ReductionVariable(self, expr):
        return '*%s'%str(expr)
    def _print_Rational(self, expr):
        '''
        '''
        if self.constants != None:
            if expr in self.constants.keys():
                return self.constants[expr]
            else:
                con = 'rc%d'%len(self.constants.keys())
                self.constants[expr] = con
                return self.constants[expr]
        else:
            p, q = int(expr.p), int(expr.q)
            return '%d.0/%d.0' %(p,q)

=======
        
    def _print_Rational(self, expr):
        """ Print a Rational expression as a literal division.
        
        :arg expr: The Rational expression.
        :returns: The rational expression, as OPSC code, represented by a literal division of two integers.
        :rtype: str
        """
        p, q = int(expr.p), int(expr.q)
        return '%d.0/%d.0' % (p,q)
        
>>>>>>> bbd4bfe5
    def _print_Indexed(self, expr):
        """ Print out an Indexed object.
        
        :arg expr: The Indexed expression.
        :returns: The indexed expression, as OPSC code.
        :rtype: str
        """
    
        # Find the symbols in the indices of the expression
        symbols = flatten([list(index.atoms(Symbol)) for index in expr.indices])
        
        # Replace the symbols in the indices with `zero'
        for x in symbols:
            expr = expr.subs({x: 0})
<<<<<<< HEAD
        if self.Indexed_accs[expr.base] != None:
            out = "%s[%s(%s)]"%(self._print(expr.base.label) \
            , self.Indexed_accs[expr.base], ','.join([self._print(ind)  for ind in expr.indices if ind != EinsteinTerm('t')]))
=======
            
        if self.Indexed_accs[expr.base]:
            out = "%s[%s(%s)]" % (self._print(expr.base.label), self.Indexed_accs[expr.base], ','.join([self._print(index) for index in expr.indices]))
>>>>>>> bbd4bfe5
        else:
            out = "%s[%s]" % (self._print(expr.base.label), ','.join([self._print(index) for index in expr.indices]))
            
        return out


<<<<<<< HEAD
def pow_to_constant(expr,constants):
    '''
    '''
    from sympy.core.function import _coeff_isneg
    # Only negative powers i.e they correspond to division and they are stored into
    # constant arrays
    inverse_terms = {}
    for at in expr.atoms(Pow):
        if _coeff_isneg(at.exp) and not at.base.atoms(Indexed):
            if not at in constants.keys():
                constants[at] = 'rinv%d'%len(constants.keys())
            inverse_terms[at] = constants[at]
    expr = expr.subs(inverse_terms)
    return expr, constants
=======
>>>>>>> bbd4bfe5
def ccode(expr, Indexed_accs=None, constants=None):
    """ Create an OPSC code printer object and write out the expression as an OPSC code string.
    
    :arg expr: The expression to translate into OPSC code.
    :arg Indexed_accs: Indexed OPS_ACC accesses.
    :arg constants: Constants that should be defined at the top of the OPSC code.
    :returns: The expression in OPSC code.
    :rtype: str
    """
    if isinstance(expr, Eq):
<<<<<<< HEAD
        # TODO First derivative /delta is not showing as Pow why???
        #if any(str(t) == 'deltai0' for t in expr.rhs.atoms(EinsteinTerm)):
            #pprint([sympify(expr), repr(sympify(expr))])
        if constants:
            expr, constants = pow_to_constant(expr, constants)
        code_print = OPSCCodePrinter(Indexed_accs, constants)
        code = code_print.doprint(expr.lhs) \
            + ' = ' + OPSCCodePrinter(Indexed_accs, constants).doprint(expr.rhs)
        return code, code_print.constants
=======
        # If the expression is a SymPy Eq object, then write the LHS and the RHS with an equals sign in between.
        return OPSCCodePrinter(Indexed_accs, constants).doprint(expr.lhs) + ' = ' + OPSCCodePrinter(Indexed_accs, constants).doprint(expr.rhs)
>>>>>>> bbd4bfe5
    return OPSCCodePrinter(Indexed_accs, constants).doprint(expr)


class OPSC(object):

    """ A class describing the OPSC language, and various templates for OPSC code structures (e.g. loops, declarations, etc). """

    # OPS Access types, used for kernel call
<<<<<<< HEAD
    ops_access = {'inputs':'OPS_READ', 'outputs':'OPS_WRITE', 'inputoutput':'OPS_RW', 'reductions': 'OPS_INC'}
    # OPS kenel header
=======
    ops_access = {'inputs':'OPS_READ', 'outputs':'OPS_WRITE', 'inputoutput':'OPS_RW'}
    # OPS kernel headers
>>>>>>> bbd4bfe5
    ops_header = {'inputs':'const %s *%s', 'outputs':'%s *%s', 'inputoutput':'%s *%s', 'Idx':'const int *%s'}
    # Single line comment
    line_comment = "//"
    # Block/multi-line comment
    block_comment = ['/*','*/']
    # End of statement delimiter
    end_of_statement = ";"
    # Commonly used brackets
<<<<<<< HEAD
    open_brace = "{"; close_brace = "}"
    open_parentheses = "("; close_parentheses = ")"
    def __init__(self, grid, spatial_solution, temporal_soln, boundary,\
        Ics, IO, simulation_parameters, Diagnostics = None):
        #shape, settings, nblocks=None):
        self.check_consistency(grid, spatial_solution, temporal_soln, boundary, Ics,IO)
        if Diagnostics:
            self.diagnostics = self.listvar(Diagnostics)
        else:
            self.diagnostics = None
=======
    left_brace = "{"; right_brace = "}"
    left_parenthesis = "("; right_parenthesis = ")"
    
    def __init__(self, grid, spatial_discretisation, temporal_discretisation, boundary, initial_conditions, IO, simulation_parameters, diagnostics=None):
        self.check_consistency(grid, spatial_discretisation, temporal_discretisation, boundary, initial_conditions, IO)
>>>>>>> bbd4bfe5
        self.simulation_parameters = simulation_parameters
        # Update the simulation parameters from that of the grid
        for g in self.grid:
            self.simulation_parameters.update(g.grid_data_dictionary)
        self.initialise_ops_parameters()
        self.template()
        if have_ops:
            self.translate()
        return
        
    def initialise_ops_parameters(self):
        """ This initialises various OPS parameters like the name of the computational files,
        computation kernel name, iteration range, stencil name, etc. Most of these are specific to OPS.
        """

        # Multiblock or single block?
        if len(self.grid) == 1:
            self.multiblock = False
            self.nblocks = 1
        else:
            self.multiblock = True
            self.nblocks = len(self.grid)
            
        # Dimensions of the blocks
        ndim = list(set([len(self.grid[i].shape) for i in range(self.nblocks)]))
        if len(ndim) != 1:
            raise ValueError("Mismatch in the grid shape of the blocks.")
        self.ndim = ndim[0]
        name = self.simulation_parameters["name"]
        
        # Name of the block for OPSC
        self.block_name = '%s_block' % name

        # File names for computational kernels, each block will have its own computational kernel file
        self.computational_routines_filename = ['%s_block_%d_kernel.h' % (name, block) for block in range(self.nblocks)]

        # Kernel names for each block. This will be the file name + the kernel number
        self.computational_kernel_names = ['%s_block%d_%%d_kernel' % (name, block) for block in range(self.nblocks)]

        # Name for exchange boundary condition, stencil, iteration range and kernel name
        self.iteration_range_name = 'iter_range%d'
        
        # Name for the commonly-used stencils
        self.stencil_name = 'stencil%d'
        self.stencil_number = 0
        self.iteration_range_index = 0
        self.kernel_name_number = [0 for block in range(self.nblocks)]

        # Name for exchange boundary conditions
        self.halo_exchange_number = 0
        self.halo_exchange_name = 'halo_exchange%d'
        
        # Grid based arrays used for declaration and definition in OPSC format
        self.grid_based_arrays = set()
        
        # The global constants that are to be declared.
        self.constants = set()
        
        # OPS constants. These are the constants in the above list to be defined in OPS format.
        self.constant_values = {}
        self.rational_constants = {}

        # Dictionary of stencils. The key will be a stencil, and the value is the name of stencil.
        self.stencil_dictionary = {}

        # Data type of arrays
        self.dtype = self.simulation_parameters['precision']

        # Create the code directory
        if not os.path.exists(BUILD_DIR+'/%s_opsc_code' % name):
            os.makedirs(BUILD_DIR+'/%s_opsc_code' % name)
        self.CODE_DIR = BUILD_DIR + '/%s_opsc_code' % name
        return
        
    def template(self):
        """ Define the algorithm in pseudo-code and get all the code. """

        OPS_template = \
        """$header
        \n$main_start
            \n$initialise_constants
            \n$ops_init
            \n$declare_ops_constants
            \n$define_block
            \n$initialise_block
            \n$define_dat
            \n$initialise_dat
            \n$declare_stencils
            \n$bc_exchange
            \n$ops_partition
            \n$initialisation
            \n$bc_calls
            \n$timer_start
                \n$timeloop
                    \n$time_start_calls
                        \n$innerloop
                            \n$time_calls
                            \n$bc_calls
                        \n$end_inner_loop
                    \n$time_end_calls
                    \n$io_time
                \n$end_time_loop
            \n$timer_end
            \n$print_timings
            \n$io_calls
            \n$ops_exit
        \n$main_end
        """
        
        # OPS template is written in multiple lines for clarity. Now, remove all white spaces for nicety of file printing.
        OPS_template = OPS_template.replace(" ","")
        
        # Dictionary to store evaluated things in the code_template
        code_dictionary = {}
        
        # Convert OPS_template to a Python Template
        code_template = Template(OPS_template)

        # Start populating the code dictionary with the corresponding code

        # Get the main start and main end code
        code_dictionary['main_start'] = '\n'.join(self.main_start())
        code_dictionary['main_end'] = self.right_brace

        # Get the ops_init, ops_exit (footer) calls
        code_dictionary['ops_init'] = '\n'.join(self.ops_init())
        code_dictionary['ops_exit'] = '\n'.join(self.footer())
        code_dictionary['ops_partition'] = '\n'.join(self.ops_partition())

        # Set up the timers
        timer = self.ops_timers()
        code_dictionary['timer_start'] = '\n'.join(timer[0])
        code_dictionary['timer_end'] = '\n'.join(timer[1])
        code_dictionary['print_timings'] = '\n'.join(timer[2])

        # Define the main time loop
        name = 'iteration' # Name for the iteration.
        code_dictionary['timeloop'] = self.loop_open(name, (0,self.simulation_parameters['niter'])) + '\n'
        code_dictionary['end_time_loop'] = self.loop_close()

        # Declare and initialise OPS block
        code_dictionary['define_block'] = '\n'.join(self.define_block())
        code_dictionary['initialise_block'] = '\n'.join(self.initialise_block())

        # Commonly used Stencils
        #code_dictionary['define_stencils'] = '\n'.join()

        # Set up the time-stepping sub loop, if required.
        if self.temporal_discretisation[0].nstages > 1:
            number_of_stages = self.temporal_discretisation[0].nstages
            stage = self.temporal_discretisation[0].scheme.stage
            code_dictionary['innerloop'] = self.loop_open(stage, (0, number_of_stages)) + '\n'
            code_dictionary['end_inner_loop'] = self.loop_close()
            # Update constant values
            coeffs = self.temporal_discretisation[0].scheme.get_coefficients()
            for key, value in coeffs.iteritems():
                self.simulation_parameters[str(key)] = value
        else:
            code_dictionary['innerloop'] = ""
            code_dictionary['end_inner_loop'] = ""

        # Get the computational routines
        computational_routines = self.get_block_computations()
        # Write the computational routines to block computation files
        self.write_computational_routines(computational_routines)

        # Computation calls
        # First the inner computation calls
        computations = [self.spatial_discretisation[block].computations + self.temporal_discretisation[block].computations for block in range(self.nblocks)]
        calls = self.get_block_computation_kernels(computations)
        code_dictionary['time_calls'] = '\n'.join(['\n'.join(calls[block]) for block in range(self.nblocks)])
        
        # Computations at the start of the time stepping loop
        computations = [self.temporal_discretisation[block].start_computations if self.temporal_discretisation[block].start_computations else [] for block in range(self.nblocks)]
        calls = self.get_block_computation_kernels(computations)
        code_dictionary['time_start_calls'] = '\n'.join(['\n'.join(calls[block]) for block in range(self.nblocks)])

        # Computations at the end of the time stepping loop
        computations = [self.temporal_discretisation[block].end_computations if self.temporal_discretisation[block].end_computations else [] for block in range(self.nblocks)]
        calls = self.get_block_computation_kernels(computations)
        code_dictionary['time_end_calls'] = '\n'.join(['\n'.join(calls[block]) for block in range(self.nblocks)])

        # computations for the initialisation, if there are computations, later this should be included to read from file
        computations = [self.initial_conditions[block].computations if self.initial_conditions[block].computations else [] for block in range(self.nblocks)]
        calls = self.get_block_computation_kernels(computations)
        code_dictionary['initialisation'] = '\n'.join(['\n'.join(calls[block]) for block in range(self.nblocks)])

        # Do the exchange boundary conditions
        code_dictionary = self.update_boundary_conditions(code_dictionary)

        # IO calls
        code_dictionary = self.get_io(code_dictionary)

        # Define and initialise all the data arrays used in the computations
        code_dictionary['define_dat'] = '\n'.join(self.define_dat())
        code_dictionary['initialise_dat'] = '\n'.join(self.initialise_dat())

        # Header
        code_dictionary['header'] = '\n'.join(self.header())
        
        # Stencils
        code_dictionary['declare_stencils'] = '\n'.join(self.declare_stencils())

<<<<<<< HEAD

        # Initialise constants and Declare  constants in OPS format
        code_dictionary['initialise_constants'] = '\n'.join(self.initialize_constants())
        code_dictionary['declare_ops_constants'] = '\n'.join(self.declare_ops_constants())

        # get diagnostics

        # write the main file
        code_template = code_template.safe_substitute(code_dictionary)
        self.write_main_file(code_template)
        return
    #def get_diagnostics(self):
        #if self.diagnostics:
            #for block in range(self.nblocks):


        #return
    def initialize_constants(self):
        '''
        '''
        # FIXME these should be sorted if we have evaluations that are dependant on inits
        const_init = []
        for con in self.constants:
            val = self.simulation_parameters[str(con)]
            if isinstance(con, IndexedBase):
                if con.ranges != len(val):
                    raise ValueError("The indexed constant %s should have only %d values"\
                        %(con,con.ranges))
                for r in range(con.ranges):
                    const_init += ["%s[%d] = %s%s"%(con, r, ccode(val[r]), self.end_of_statement)]
=======
        # Initialise constants, and declare them in OPS format
        code_dictionary['initialise_constants'] = '\n'.join(self.initialise_constants())
        code_dictionary['declare_ops_constants'] = '\n'.join(self.declare_ops_constants())
        
        # Write the main file
        code_template = code_template.safe_substitute(code_dictionary)
        self.write_main_file(code_template)
        return
        
    def initialise_constants(self):
        """ Initialise all constant values. """
        
        # Get the constants defined every where. i.e. in
        constant_initialisation = []
        for constant in self.constants:
            val = self.simulation_parameters[str(constant)]
            if isinstance(constant, IndexedBase):
                if constant.ranges != len(val):
                    raise ValueError("The indexed constant %s should have only %d values" % (constant, constant.ranges))
                for r in range(constant.ranges):
                    constant_initialisation += ["%s[%d] = %s%s" % (constant, r, ccode(val[r]), self.end_of_statement)]
>>>>>>> bbd4bfe5
            else:
                constant_initialisation += ["%s = %s%s" % (constant, ccode(val), self.end_of_statement)]
        return constant_initialisation
        
    def declare_ops_constants(self):
        """ Declare each constant as an OPS constant.
        
        :returns: A list of OPS constant declarations.
        :rtype: list
        """
    
        ops_const = []
        for constant in self.constants:
            if not isinstance(constant, IndexedBase):
                ops_const += ["ops_decl_const(\"%s\" , 1, \"%s\", &%s)%s" % (constant, self.dtype, constant, self.end_of_statement)]
        return ops_const
        
    def write_main_file(self, code_template):
        """ Write the main .cpp file. The base name of the file will be the same as the simulation's name.
        
        :arg code_template: The templated code to write out.
        :returns: None
        """
    
        mainfile = open(self.CODE_DIR+'/'+'%s.cpp' % self.simulation_parameters["name"], 'w')
        code_template = self.indent_code(code_template)
        mainfile.write(code_template)
        mainfile.close()
        return
        
    def indent_code(self, code_lines):
        """ Indent the code.
        
        :arg code_lines: The string or list of strings of lines of code to indent.
        :returns: A list of the indented line(s) of code.
        :rtype: list
        """
        
        p = CCodePrinter()
        return p.indent_code(code_lines)
        
    def update_boundary_conditions(self, code_dictionary):
        """ Generate OPSC code to affect a boundary condition update.
        
        :arg dict code_dictionary: The dictionary of OPSC code lines, with each key-value pair representing the code (value) for a particular stage (key) of the overall algorithm.
        :returns: The updated/modified code dictionary.
        :rtype: dict
        """
        bc_call = [[] for block in range(self.nblocks)]
        bc_exchange_code = [[] for block in range(self.nblocks)]
        for block in range(self.nblocks):
            boundary_instance = self.boundary[block]
            for instance in range(len(self.boundary[block].type)):
                if boundary_instance.type[instance] == 'exchange_self':
                    call, code = self.bc_exchange_call_code(boundary_instance.transfers[instance])
                    bc_call[block] += call
                    bc_exchange_code[block] += code
                else:
                    raise NotImplementedError("Only boundary conditions of type exchange are supported")
                    
        code_dictionary['bc_exchange'] = '\n'.join(['\n'.join(bc_exchange_code[block]) for block in range(self.nblocks)])
        code_dictionary['bc_calls'] = '\n'.join(['\n'.join(bc_call[block]) for block in range(self.nblocks)])
        return code_dictionary
        
    def get_io(self, code_dictionary):
        """ As of now IO is performed only at the end of the simulation. No intermediate dumps are allowed.
        
        :arg dict code_dictionary: The dictionary of OPSC code lines, with each key-value pair representing the code (value) for a particular stage (key) of the overall algorithm.
        :returns: The updated/modified code dictionary.
        :rtype: dict
        """
        
        io_calls = [[] for block in range(self.nblocks)]
        io_time = [[] for block in range(self.nblocks)]
        for block in range(self.nblocks):
            # Process FileIO
            save_at = self.IO[block].save_after
            if len(save_at) == 1 and save_at[0] == True:
                io_calls[block] += self.hdf5_io(self.IO[block])
            else:
                raise NotImplementedError("Implement IO at time steps.")
                
        code_dictionary['io_calls'] = '\n'.join(['\n'.join(io_calls[block]) for block in range(self.nblocks)])
        code_dictionary['io_time'] = '\n'.join(['\n'.join(io_time[block]) for block in range(self.nblocks)])
        return code_dictionary
        
    def get_block_computation_kernels(self, instances):
        """ Get all computational kernel calls for each block.
        
        :returns: A list of lists, with each sublist containing all kernel calls for a particular block.
        :rtype: list of lists
        """
        # First process the inner time calls
        calls = [[] for block in range(self.nblocks)]
        for block in range(self.nblocks):
            for instance in instances[block]:
                if instance:
                    calls[block] += self.kernel_call(instance)
        return calls

    def kernel_call(self, computation):
        """ Generate an OPS kernel call via the ops_par_loop function.
        
        :arg computation: The computation to perform over the grid points.
        """
        iteration_range = self.iteration_range_name % self.iteration_range_index
        self.iteration_range_index += 1
        stencils = self.get_stencils(computation)
        kernel_calls = []
        
        # Iteration range (i.e. the range of the loops over the grid points).
        range_main =  self.array('int', iteration_range, [r for ran in computation.ranges for r in ran])

        kernel_calls += ['ops_par_loop(%s, \"%s\", %s, %s, %s' % (computation.name, computation.computation_type, self.block_name, self.ndim, iteration_range)]

        # Do the grid-based inputs first.
        grid_based = [self.ops_argument_call(inp, stencils[inp],self.dtype, self.ops_access['inputs'])\
            for inp in computation.inputs.keys() if inp.is_grid ] + \
                [self.ops_argument_call(inp, stencils[inp],self.dtype, self.ops_access['outputs'])\
                    for inp in computation.outputs.keys() if inp.is_grid ] + \
                        [self.ops_argument_call(inp, stencils[inp],self.dtype, self.ops_access['inputoutput'])\
                            for inp in computation.inputoutput.keys() if inp.is_grid ]
        # Globals
        nongrid = [self.ops_global_call(inp, value, self.dtype, self.ops_access['inputs'])\
            for inp,value in computation.inputs.iteritems() if not inp.is_grid ] + \
                [self.ops_global_call(inp, value, self.dtype, self.ops_access['outputs'])\
                    for inp, value in computation.outputs.iteritems() if not inp.is_grid ] + \
                        [self.ops_global_call(inp, value, self.dtype, self.ops_access['inputoutput'])\
                            for inp, value in computation.inputoutput.iteritems() if not inp.is_grid ]
<<<<<<< HEAD
        # Reductions
        if computation.reductions:
            nongrid += [self.ops_argument_reduction(inp, self.dtype,self.ops_access['reductions'])\
                for inp in computation.reductions if isinstance(inp, ReductionVariable)]
=======
        
>>>>>>> bbd4bfe5
        if computation.has_Idx:
            nongrid.append(self.grid_index_call())
            
        kernel_calls = kernel_calls + grid_based + nongrid
        call = [k + ',' for k in kernel_calls[:-1]]
        call = [range_main] + call + [kernel_calls[-1] + self.right_parenthesis + self.end_of_statement] + ['\n']
        return call

    def get_stencils(self, computation):
        stencils = {}
        dicts = [computation.inputs, computation.outputs, computation.inputoutput]
        for d in dicts:
            for key, value in d.iteritems():
                if key.is_grid:
                    relative_stencil = self.relative_stencil(value)
                    stencil = self.list_to_string(relative_stencil)
                    if stencil not in self.stencil_dictionary.keys():
                        self.stencil_dictionary[stencil] = self.stencil_name % self.stencil_number
                        self.stencil_number += 1
                    # Update the stencils to be returned.
                    stencils[key] = self.stencil_dictionary[stencil]
        return stencils
        
    def list_to_string(self, l):
        """ Convert a list to a string, where each list element is separated by a comma.
        
        :arg list l: The list to convert into a string.
        :returns: The list elements converted to a string, where each list element is separated by a comma.
        :rtype: str
        """
    
        s = ','.join([str(element) for element in l])
        return s
        
    def relative_stencil(self, value):
        """ Returns the relative stencil wrt the grid location. i.e. grid indices eg(i0,i1,i2) are replaced with (0,0,0). """
        
        # TODO: Need to check if OPS also requires the grid location.
        
        if isinstance(value,list):
            pass
        else:
            value = [value]
        return_val = []
        for va in value:
            out = []
            for number, v in enumerate(va):
                outv = v
                for a in v.atoms(Symbol):
                    outv = outv.subs(a,0)
                out.append(outv)
            return_val.append(out)
        return_val = self.sort_stencil_indices(return_val)

        return return_val
        
    def sort_stencil_indices(self, indexes):
        """ Helper function for relative_stencil. Sorts the relative stencil. """
        if len(indexes[0]) > 1:
            for dim in range(len(indexes[0])):
                indexes = sorted(indexes, key=lambda indexes: indexes[dim])
            temp = flatten(list(list(t) for t in indexes))
        else:
            indexes = [sorted(indexes)]
            temp = flatten(list(t) for t in indexes)
        return temp

    def grid_index_call(self):
        """ The call to the OPS helper function to get the grid point index.
        
        :returns: The call to ops_arg_idx().
        :rtype: str
        """
        return 'ops_arg_idx()'
        
    def ops_global_call(self, array, indices, precision, access_type):
        arr = array[tuple(indices[0])]
        template = 'ops_arg_gbl(&%s, %d, \"%s\", %s)'
        return template % (arr,1, self.dtype, access_type)
        
    def ops_argument_call(self, array, stencil, precision, access_type):
        template = 'ops_arg_dat(%s, %d, %s, \"%s\", %s)'
        return template%(array,1,stencil, self.dtype, access_type)
<<<<<<< HEAD
    def ops_argument_reduction(name, access_type):
        template = 'ops_arg_reduce(%s, %d \"%s\", %s)'
        return template%(name,1, self.dtype, access_type)
=======
        
>>>>>>> bbd4bfe5
    def bc_exchange_call_code(self, instance):
        off = 0; halo = 'halo'
        # Name of the halo exchange
        name = self.halo_exchange_name%(self.halo_exchange_number)
        self.halo_exchange_number = self.halo_exchange_number +1
        code = ['%s Boundary condition exchange code'%self.line_comment]
        code += ['ops_halo_group %s %s' % (name, self.end_of_statement)]
        code += [self.left_brace]
        code += ['int halo_iter[] = {%s}%s' % (', '.join([str(s) for s in instance.transfer_size]), self.end_of_statement)]
        code += ['int from_base[] = {%s}%s' % (', '.join([str(s) for s in instance.transfer_from]), self.end_of_statement)]
        code += ['int to_base[] = {%s}%s' % (', '.join([str(s) for s in instance.transfer_to]), self.end_of_statement)]
        # dir in OPSC. FIXME: Not sure what it is, but 1 to ndim works.
        code += ['int dir[] = {%s}%s' % (', '.join([str(ind+1) for ind in range(len(instance.transfer_to))]), self.end_of_statement)]
        # Process the arrays
        for arr in instance.transfer_arrays:
            code += ['ops_halo %s%d = ops_decl_halo(%s, %s, halo_iter, from_base, to_base, dir, dir)%s' % (halo, off, arr, arr, self.end_of_statement)]
            off = off+1
        code += ['ops_halo grp[] = {%s}%s' % (','.join([str('%s%s' % (halo, of)) for of in range(off)]),self.end_of_statement )]
        code += ['%s = ops_decl_halo_group(%d,grp)%s' % (name, off, self.end_of_statement)]
        code += [self.right_brace]
        # Finished OPS halo exchange, now get the call
        call = ['%s Boundary condition exchange calls' % self.line_comment,'ops_halo_transfer(%s)%s' % (name, self.end_of_statement)]
        return call, code

    def initialise_dat(self):
        """ Initialise OPS dats (i.e. datasets).
        
        :returns: The declaration code in OPSC format.
        :rtype: str
        """
    
        code = ['%s Initialise/allocate OPS dataset.' % (self.line_comment)]
        dtype_int = 'int'
        if not self.multiblock:
            grid = self.grid[0]
            code += [self.array(dtype_int, 'halo_p', [halo[1] for halo in grid.halos])]
            code += [self.array(dtype_int, 'halo_m', [halo[0] for halo in grid.halos])]
            code += [self.array(dtype_int, 'size', grid.shape)]
            code += [self.array(dtype_int, 'base', [0 for g in grid.shape])]
            code += ['%s* val = NULL;' % (self.dtype)]
            init_format = '%%s = ops_decl_dat(%s, 1, size, base, halo_m, halo_p, val, \"%%s\", \"%%s\")%s' % (self.block_name, self.end_of_statement)
            inits = [init_format%(arr, self.dtype, arr) for arr in self.grid_based_arrays]
            code = code + inits
        else:
            raise NotImplementedError("Multi-block is not implemented")
        return code
        
    def declare_stencils(self):
        """ Declare all the stencils used in the code. We do not differentiate between the stencils for each block.
        
        :returns: The OPSC code declaring the stencil.
        :rtype: str
        """
        
        code = ['%s Declare all the stencils used ' % (self.line_comment)]
        dtype_int = 'int'
        sten_format = 'ops_stencil %%s = ops_decl_stencil(%%d,%%d,%%s,\"%%s\")%s' % (self.end_of_statement)
        for key, value in self.stencil_dictionary.iteritems():
            count = len(key.split(','))/ self.ndim
            # 'value' is the name in the stencil's format
            code += [self.array(dtype_int, value + "_temp", [key])]
            code += [sten_format%(value, self.ndim, count, value + "_temp", key)]
        return code
        
    def hdf5_io(self, instance):
        code = []
        # TODO: Generate file name automatically.
        block_to_hdf5 = ["ops_fetch_block_hdf5_file(%s, \"state.h5\")%s" % (self.block_name, self.end_of_statement)]
        code += block_to_hdf5
        # Then write out each field.
        for c in instance.save_arrays:
            variables_to_hdf5 = ["ops_fetch_dat_hdf5_file(%s, \"state.h5\")%s" % (c, self.end_of_statement)]
            code += variables_to_hdf5
        return code

    def get_block_computations(self):
        """ Get all the block computations to be performed.
        Extra stuff like diagnostic computations or boundary condition computations should be added here.
        
        :returns: A list of computations written in OPSC format.
        :rtype: list
        """
        kernels = [[] for block in range(self.nblocks)]
        for block in range(self.nblocks):
<<<<<<< HEAD
            # get all the computations to be performed, add computations as needed
            block_comps = []
            if self.spatial_solution[block].computations:
                block_comps += self.spatial_solution[block].computations
            if self.Ics[block].computations:
                block_comps += self.Ics[block].computations
            if self.temporal_soln[block].computations:
                block_comps += self.temporal_soln[block].computations
            if self.temporal_soln[block].start_computations:
                block_comps += self.temporal_soln[block].start_computations
            if self.temporal_soln[block].end_computations:
                block_comps += self.temporal_soln[block].end_computations


            for comp in block_comps:
                kernels[block] += self.kernel_computation(comp,block)
=======
            # Get all the computations to be performed. Add computations as needed.
            block_computations = []
            if self.spatial_discretisation[block].computations:
                block_computations += self.spatial_discretisation[block].computations
            if self.initial_conditions[block].computations:
                block_computations += self.initial_conditions[block].computations
            if self.temporal_discretisation[block].computations:
                block_computations += self.temporal_discretisation[block].computations
            if self.temporal_discretisation[block].start_computations:
                block_computations += self.temporal_discretisation[block].start_computations
            if self.temporal_discretisation[block].end_computations:
                block_computations += self.temporal_discretisation[block].end_computations

            for computation in block_computations:
                kernels[block] += self.kernel_computation(computation,block)
>>>>>>> bbd4bfe5
        return kernels
        
    def kernel_computation(self, computation, block_number):
        """ Generate the kernel for the computation. This acts as a helper function for the block computations.
        
        :arg computation: The computation to perform over the grid points in a particular block.
        :arg block_number: The number of the block over which to perform the computation.
        :returns: A list of OPSC code lines performing the computation.
        :rtype: list
        """
        
        header = []
        comments = [self.block_comment[0]]
        # Flops count for the grid point
        count = sum([count_ops(eq.rhs) for eq in computation.equations])
        # Flops count for the entire grid
        computation_ranges = [(r[1] - r[0]) for r in computation.ranges]
        grid_count = count
        for r in computation_ranges:
            grid_count = grid_count*r

        for equation in computation.equations:
            comments += [pretty(equation, use_unicode=False)]
        comments += ['The count of operations per grid point for the kernel is %d' % count]
        comments += ['The count of operations on the range of evaluation for the kernel is %d' % grid_count]
        comments += [self.block_comment[1]]

        if computation.name == None:
            computation.name = self.computational_kernel_names[block_number] % self.kernel_name_number[block_number]

        # Indexed objects based on the grid that are inputs/outputs or inouts. This is used to write the pointers to the kernel.
        # Grid-based objects
        grid_based = ([self.ops_header['inputs'] % (self.dtype,inp) for inp in computation.inputs.keys() if inp.is_grid] + \
            [self.ops_header['outputs'] % (self.dtype,inp) for inp in computation.outputs.keys() if inp.is_grid ] + \
                [self.ops_header['inputoutput'] % (self.dtype,inp) for inp in computation.inputoutput.keys() if inp.is_grid])

        # Non grid-based objects
        nongrid = ([self.ops_header['inputs'] % (self.dtype,inp) for inp in computation.inputs.keys() if not inp.is_grid] + \
            [self.ops_header['outputs'] % (self.dtype,inp) for inp in computation.outputs.keys() if not inp.is_grid ] + \
                [self.ops_header['inputoutput'] % (self.dtype,inp) for inp in computation.inputoutput.keys() if not inp.is_grid])

        header += grid_based + nongrid

        if computation.has_Idx:
<<<<<<< HEAD
            header += [self.ops_header['Idx']%('idx') ]
        header = comment_eq + ['void ' + computation.name + self.open_parentheses + ' , '.join(header) + self.close_parentheses ]
        header += [self.open_brace]
        code =  header
        ops_accs = self.get_OPS_ACCESS_number(computation)
        for eq in computation.equations:
            code_kernel, self.rational_constants = ccode(eq,ops_accs, self.rational_constants)
            code += [code_kernel + self.end_of_statement]
        code += [self.close_brace] + ['\n']
=======
            header += [self.ops_header['Idx'] % ('idx') ]
            
        header = comments + ['void ' + computation.name + self.left_parenthesis + ' , '.join(header) + self.right_parenthesis]
        header += [self.left_brace]
        code = header
        ops_accs = self.get_OPS_ACC_number(computation)
        for equation in computation.equations:
            code += [ccode(equation, ops_accs, self.rational_constants) + self.end_of_statement]
        code += [self.right_brace] + ['\n']
        
>>>>>>> bbd4bfe5
        self.update_definitions(computation)
        
        # Update the kernal name index
        self.kernel_name_number[block_number] += 1
        
        return code

    def write_computational_routines(self, kernels):
        """ Write the computational routines to files. """
        for block in range(self.nblocks):
            # Write the code for each block.
            code_lines = ["#ifndef block_%d_KERNEL_H" % block + '\n' + "#define block_%d_KERNEL_H" % block + '\n']
            code_lines += kernels[block]
            code_lines += ["#endif"]
            #code_lines  = self.indent_code(code_lines)

            kernel_file = open(self.CODE_DIR + '/' + self.computational_routines_filename[block], 'w')
            kernel_file.write('\n'.join(code_lines))
            kernel_file.close()
        return

    def loop_open(self, var, range_of_loop):
        """ The head of a for-loop.
        
        :arg str var: The name of the iteration variable.
        :arg range_of_loop: A list or tuple containing the start and end points of the loop over 'var'.
        :returns: The head of the loop in OPSC format.
        :rtype: str
        """
        return 'for (int %s=%d; %s<%d; %s++)%s' % (var, range_of_loop[0], var, range_of_loop[1], var, self.left_brace)
            
    def loop_close(self):
        """ Close a for loop.
        
        :returns: A closing brace to close a for loop.
        :rtype: str
        """
        return self.right_brace
        
    def header(self):
        """ Header code.
        
        :returns: A list of header lines in OPSC format.
        :rtype: list
        """
        
        code = []
        code += ['#include <stdlib.h>']
        code += ['#include <string.h>']
        code += ['#include <math.h>']
        code += ['%s Global constants in the equations are' % self.line_comment]
        for constant in self.constants:
            if isinstance(constant, IndexedBase):
                code += ['%s %s[%d]%s' % (self.dtype, constant, constant.ranges, self.end_of_statement)]
            else:
                code += ['%s %s%s' % (self.dtype, constant, self.end_of_statement)]
        # Include constant declaration
        code += ['// OPS header file']
        code += ['#define OPS_%sD' % self.ndim]
        code += ['#include "ops_seq.h"']
        # Include the kernel file names
        code += ['#include "%s"'%name for name in self.computational_routines_filename]
        return code
        
    def main_start(self):
        """ The famous 'int main' statement. """
        
        return ['%s main program start' % self.line_comment, 'int main (int argc, char **argv) ', self.left_brace]
        
    def ops_init(self, diagnostics_level=None):
        """ The default diagnostics level is 1, which offers no diagnostic information and should be used for production runs.
        Refer to OPS user manual for more information.
        
        :arg int diagnostics_level: The diagnostics level. If None, the diagnostic level defaults to 1.
        :returns: The call to ops_init.
        :rtype: list
        """
        out = ['%s Initializing OPS '%self.line_comment]
        if diagnostics_level:
            self.ops_diagnostics = True
            return out + ['ops_init(argc,argv,%d)%s' % (diagnostics_level, self.end_of_statement)]
        else:
            self.ops_diagnostics = False
            return out + ['ops_init(argc,argv,%d)%s' % (1, self.end_of_statement)]
            
    def ops_diagnostics(self):
        # FIXME: Untested OPS diagnostics output. Need to check if this gives the correct result or not.
        if self.ops_diagnostics:
            return ['ops diagnostic output()']
        else:
            return []
        return
        
    def ops_partition(self):
        """ Initialise an OPS partition for the purpose of multi-block and/or MPI partitioning.
        
        :returns: The partitioning code in OPSC format. Each line is a separate list element.
        :rtype: list
        """
    
        return ['%s Init OPS partition' % self.line_comment, 'ops_partition(\" \")%s' % self.end_of_statement]
    
    def ops_timers(self):
        """ OPS timer variable declaration. """
        start = ["cpu_start", "elapsed_start"]
        end = ["cpu_end", "elapsed_end"]
        timer_start = ["double %s, %s%s" % (start[0], start[1],self.end_of_statement)] + ["ops_timers(&%s, &%s)%s" % (start[0], start[1], self.end_of_statement)]
        timer_end = ["double %s, %s%s" % (end[0], end[1],self.end_of_statement)] + ["ops_timers(&%s, &%s)%s" % (end[0], end[1], self.end_of_statement)]
        timing_eval = self.ops_print_timings(start, end)
        return timer_start, timer_end, timing_eval
        
    def ops_print_timings(self, start, end):
        """ Generate OPSC code to print out run-time information.
        
        :returns: A list of code lines for printing out run-time information generated by OPS timers.
        :rtype: list
        """
    
        code = []
        code += ["ops_printf(\"\\nTimings are:\\n\")%s" % self.end_of_statement]
        code += ["ops_printf(\"-----------------------------------------\\n\")%s" % self.end_of_statement]
        code += ["ops_printf(\"Total Wall time %%lf\\n\",%s-%s)%s" % (end[1], start[1], self.end_of_statement)]
        return code
        
    def define_block(self):
        """ Define an OPS block. """
        code = ['%s Defining block in OPS Format' % (self.line_comment)]
        if not self.multiblock:
            # No dynamic memory allocation required
            code += ['ops_block %s%s' % (self.block_name, self.end_of_statement)]
        else:
            code += ['ops_block *%s = (ops_block *)malloc(%s*sizeof(ops_block*))%s' % (self.block_name, self.nblocks, self.end_of_statement)]
        #print('\n'.join(code))
        return code
        
    def initialise_block(self):
        """ Initialise an OPS block. """
        code = ['%s Initialising block in OPS Format' % (self.line_comment)]
        if not self.multiblock:
            code += ['%s = ops_decl_block(%d, \"%s\")%s' % (self.block_name,self.ndim, self.block_name,self.end_of_statement)]
        else:
            raise NotImplementedError("Multi-block is not implemented")
        #print('\n'.join(code))
        return code
        
    def define_dat(self):
        """ Define OPS dats (i.e. datasets) for all grid-based arrays. """
    
        code = ['%s Define dataset' % (self.line_comment)]
        if not self.multiblock:
            def_format = 'ops_dat %%s%s' % self.end_of_statement
            code += [def_format % arr for arr in self.grid_based_arrays]
        else:
            raise NotImplementedError("Multi-block is not implemented")
        return code
        
    def ops_exit(self):
        """ Calls ops_exit. """
        return ['%s Exit OPS ' % self.line_comment, 'ops_exit()%s' % self.end_of_statement]
        
    def footer(self):
        """ Footer code in OPSC format. """
        code = self.ops_exit()
        return code
        
    def check_consistency(self,  grid, spatial_discretisation, temporal_discretisation, boundary, initial_conditions, IO):
        """ Check the consistency of the inputs. """
        
        self.grid = self.to_list(grid)
        length = len(self.grid)

        self.spatial_discretisation = self.to_list(spatial_discretisation);
        if len(self.spatial_discretisation) != length:
            raise AlgorithmError("The length of spatial solution doesnot match the grid")

        self.temporal_discretisation = self.to_list(temporal_discretisation);
        if len(self.temporal_discretisation) != length:
            raise AlgorithmError("The length of temporal solution doesnot match the grid")

        self.boundary = self.to_list(boundary);
        if len(self.boundary) != length:
            raise AlgorithmError("The length of boundary doesnot match the grid")

        self.initial_conditions = self.to_list(initial_conditions);
        if len(self.initial_conditions) != length:
            raise AlgorithmError("The length of initial_conditions doesnot match the grid")

        self.IO = self.to_list(IO);
        if len(self.IO) != length:
            raise AlgorithmError("The length of IO doesnot match the grid")

        return
        
    def to_list(self, var):
        """ Convert a non list object into a list.
        
        :arg var: The non list variable. Note: if this is a list, then it is simply returned immediately without modification.
        :returns: The non-list variable converted into a list.
        :rtype: list
        """
        if isinstance(var, list):
            return var
        else:
            return [var]

    def update_definitions(self, computation):
        """ Update the grid based arrays and constants to be declared. """
        
        arrays = set([inp for inp in computation.inputs.keys() if inp.is_grid] + \
            [inp for inp in computation.outputs.keys() if inp.is_grid ] + \
                [inp for inp in computation.inputoutput.keys() if inp.is_grid])
        constant_arrays = set([inp for inp in computation.inputs.keys() if not inp.is_grid] + \
            [inp for inp in computation.outputs.keys() if not inp.is_grid ] + \
                [inp for inp in computation.inputoutput.keys() if not inp.is_grid])
        constants = set(computation.constants)

        self.grid_based_arrays = self.grid_based_arrays.union(arrays)
<<<<<<< HEAD
        self.constants = self.constants.union(constant_arrays).union(constants).union(self.rational_constants.values())
        # update the simulation parameters as these are used for writing the constants
        self.simulation_parameters.update(dict(zip([str(v) for v in self.rational_constants.values()],\
            list(self.rational_constants.keys()))))
=======
        # FIXME: Need to think more about constants.
        self.constants = self.constants.union(constant_arrays).union(constants)
>>>>>>> bbd4bfe5
        return
        
    def get_OPS_ACC_number(self, computation):
        """ Helper function for writing OPS kernels, which obtains all the of the OPS_ACCs.
        
        :arg computation: The computational kernel to write.
        :returns: A dictionary of OPS_ACC's. """
        
        ops_accs = {}
        allidbs = list(computation.inputs.keys()) +  list(computation.outputs.keys()) + list(computation.inputoutput.keys())
        grid_based = [al for al in allidbs if al.is_grid]
        # All grid-based OPS_ACCs
        for no,inp in enumerate(grid_based):
            ops_accs[inp] = 'OPS_ACC%d'%no
        # Non grid-based stuff
        nongrid = set(allidbs).difference(set(grid_based))
        for no,inp in enumerate(nongrid):
            ops_accs[inp] = None
        return ops_accs
        
    def array(self, dtype, name, values):
        """ Declare inline arrays in OPSC/C
        
        :arg dtype: The data type of the array.
        :arg name: The name of the array.
        :arg size: The size of the array.
        :arg vals: The list of values.
        :returns: The 
        :rtype: str
        """
        return '%s %s[] = {%s}%s' % (dtype, name, ', '.join([str(s) for s in values]), self.end_of_statement)
        
    def translate(self):
        # Translate the generated code using the OPSC translator.
        LOG.debug("Translating OPSC code...")
        exit_code = subprocess.call("cd %s; python -c 'from ops_translator.c import ops as translator; translator.main([\"%s.cpp\"])'" % (self.CODE_DIR, self.simulation_parameters["name"]), shell=True)
        if(exit_code != 0):
            # Something went wrong
            LOG.error("Unable to translate OPSC code. Check that OPS is installed.")
        return
             
class AlgorithmError(Exception):

    """ An Exception that occurs  """

    pass
<|MERGE_RESOLUTION|>--- conflicted
+++ resolved
@@ -41,19 +41,19 @@
     have_ops = False
 
 class OPSCCodePrinter(CCodePrinter):
-    
+
     """ Prints OPSC code. """
 
     def __init__(self, Indexed_accs, constants):
         """ Initialise the code printer. """
-    
+
         settings = {}
         CCodePrinter.__init__(self, settings)
-        
+
         # Indexed access numbers are required in dictionary
         self.Indexed_accs = Indexed_accs
         self.constants = constants
-<<<<<<< HEAD
+
     def _print_ReductionVariable(self, expr):
         return '*%s'%str(expr)
     def _print_Rational(self, expr):
@@ -70,49 +70,29 @@
             p, q = int(expr.p), int(expr.q)
             return '%d.0/%d.0' %(p,q)
 
-=======
-        
-    def _print_Rational(self, expr):
-        """ Print a Rational expression as a literal division.
-        
-        :arg expr: The Rational expression.
-        :returns: The rational expression, as OPSC code, represented by a literal division of two integers.
-        :rtype: str
-        """
-        p, q = int(expr.p), int(expr.q)
-        return '%d.0/%d.0' % (p,q)
-        
->>>>>>> bbd4bfe5
     def _print_Indexed(self, expr):
         """ Print out an Indexed object.
-        
+
         :arg expr: The Indexed expression.
         :returns: The indexed expression, as OPSC code.
         :rtype: str
         """
-    
+
         # Find the symbols in the indices of the expression
         symbols = flatten([list(index.atoms(Symbol)) for index in expr.indices])
-        
+
         # Replace the symbols in the indices with `zero'
         for x in symbols:
             expr = expr.subs({x: 0})
-<<<<<<< HEAD
-        if self.Indexed_accs[expr.base] != None:
-            out = "%s[%s(%s)]"%(self._print(expr.base.label) \
-            , self.Indexed_accs[expr.base], ','.join([self._print(ind)  for ind in expr.indices if ind != EinsteinTerm('t')]))
-=======
-            
+
         if self.Indexed_accs[expr.base]:
             out = "%s[%s(%s)]" % (self._print(expr.base.label), self.Indexed_accs[expr.base], ','.join([self._print(index) for index in expr.indices]))
->>>>>>> bbd4bfe5
         else:
             out = "%s[%s]" % (self._print(expr.base.label), ','.join([self._print(index) for index in expr.indices]))
-            
+
         return out
 
 
-<<<<<<< HEAD
 def pow_to_constant(expr,constants):
     '''
     '''
@@ -127,11 +107,10 @@
             inverse_terms[at] = constants[at]
     expr = expr.subs(inverse_terms)
     return expr, constants
-=======
->>>>>>> bbd4bfe5
+
 def ccode(expr, Indexed_accs=None, constants=None):
     """ Create an OPSC code printer object and write out the expression as an OPSC code string.
-    
+
     :arg expr: The expression to translate into OPSC code.
     :arg Indexed_accs: Indexed OPS_ACC accesses.
     :arg constants: Constants that should be defined at the top of the OPSC code.
@@ -139,7 +118,7 @@
     :rtype: str
     """
     if isinstance(expr, Eq):
-<<<<<<< HEAD
+
         # TODO First derivative /delta is not showing as Pow why???
         #if any(str(t) == 'deltai0' for t in expr.rhs.atoms(EinsteinTerm)):
             #pprint([sympify(expr), repr(sympify(expr))])
@@ -149,10 +128,6 @@
         code = code_print.doprint(expr.lhs) \
             + ' = ' + OPSCCodePrinter(Indexed_accs, constants).doprint(expr.rhs)
         return code, code_print.constants
-=======
-        # If the expression is a SymPy Eq object, then write the LHS and the RHS with an equals sign in between.
-        return OPSCCodePrinter(Indexed_accs, constants).doprint(expr.lhs) + ' = ' + OPSCCodePrinter(Indexed_accs, constants).doprint(expr.rhs)
->>>>>>> bbd4bfe5
     return OPSCCodePrinter(Indexed_accs, constants).doprint(expr)
 
 
@@ -161,13 +136,8 @@
     """ A class describing the OPSC language, and various templates for OPSC code structures (e.g. loops, declarations, etc). """
 
     # OPS Access types, used for kernel call
-<<<<<<< HEAD
     ops_access = {'inputs':'OPS_READ', 'outputs':'OPS_WRITE', 'inputoutput':'OPS_RW', 'reductions': 'OPS_INC'}
-    # OPS kenel header
-=======
-    ops_access = {'inputs':'OPS_READ', 'outputs':'OPS_WRITE', 'inputoutput':'OPS_RW'}
     # OPS kernel headers
->>>>>>> bbd4bfe5
     ops_header = {'inputs':'const %s *%s', 'outputs':'%s *%s', 'inputoutput':'%s *%s', 'Idx':'const int *%s'}
     # Single line comment
     line_comment = "//"
@@ -176,24 +146,15 @@
     # End of statement delimiter
     end_of_statement = ";"
     # Commonly used brackets
-<<<<<<< HEAD
-    open_brace = "{"; close_brace = "}"
-    open_parentheses = "("; close_parentheses = ")"
-    def __init__(self, grid, spatial_solution, temporal_soln, boundary,\
-        Ics, IO, simulation_parameters, Diagnostics = None):
-        #shape, settings, nblocks=None):
-        self.check_consistency(grid, spatial_solution, temporal_soln, boundary, Ics,IO)
-        if Diagnostics:
-            self.diagnostics = self.listvar(Diagnostics)
-        else:
-            self.diagnostics = None
-=======
     left_brace = "{"; right_brace = "}"
     left_parenthesis = "("; right_parenthesis = ")"
-    
+
     def __init__(self, grid, spatial_discretisation, temporal_discretisation, boundary, initial_conditions, IO, simulation_parameters, diagnostics=None):
         self.check_consistency(grid, spatial_discretisation, temporal_discretisation, boundary, initial_conditions, IO)
->>>>>>> bbd4bfe5
+        if diagnostics:
+            self.diagnostics = self.to_list(diagnostics)
+        else:
+            self.diagnostics = None
         self.simulation_parameters = simulation_parameters
         # Update the simulation parameters from that of the grid
         for g in self.grid:
@@ -203,7 +164,7 @@
         if have_ops:
             self.translate()
         return
-        
+
     def initialise_ops_parameters(self):
         """ This initialises various OPS parameters like the name of the computational files,
         computation kernel name, iteration range, stencil name, etc. Most of these are specific to OPS.
@@ -216,14 +177,14 @@
         else:
             self.multiblock = True
             self.nblocks = len(self.grid)
-            
+
         # Dimensions of the blocks
         ndim = list(set([len(self.grid[i].shape) for i in range(self.nblocks)]))
         if len(ndim) != 1:
             raise ValueError("Mismatch in the grid shape of the blocks.")
         self.ndim = ndim[0]
         name = self.simulation_parameters["name"]
-        
+
         # Name of the block for OPSC
         self.block_name = '%s_block' % name
 
@@ -235,7 +196,7 @@
 
         # Name for exchange boundary condition, stencil, iteration range and kernel name
         self.iteration_range_name = 'iter_range%d'
-        
+
         # Name for the commonly-used stencils
         self.stencil_name = 'stencil%d'
         self.stencil_number = 0
@@ -245,13 +206,13 @@
         # Name for exchange boundary conditions
         self.halo_exchange_number = 0
         self.halo_exchange_name = 'halo_exchange%d'
-        
+
         # Grid based arrays used for declaration and definition in OPSC format
         self.grid_based_arrays = set()
-        
+
         # The global constants that are to be declared.
         self.constants = set()
-        
+
         # OPS constants. These are the constants in the above list to be defined in OPS format.
         self.constant_values = {}
         self.rational_constants = {}
@@ -267,7 +228,7 @@
             os.makedirs(BUILD_DIR+'/%s_opsc_code' % name)
         self.CODE_DIR = BUILD_DIR + '/%s_opsc_code' % name
         return
-        
+
     def template(self):
         """ Define the algorithm in pseudo-code and get all the code. """
 
@@ -302,13 +263,13 @@
             \n$ops_exit
         \n$main_end
         """
-        
+
         # OPS template is written in multiple lines for clarity. Now, remove all white spaces for nicety of file printing.
         OPS_template = OPS_template.replace(" ","")
-        
+
         # Dictionary to store evaluated things in the code_template
         code_dictionary = {}
-        
+
         # Convert OPS_template to a Python Template
         code_template = Template(OPS_template)
 
@@ -365,7 +326,7 @@
         computations = [self.spatial_discretisation[block].computations + self.temporal_discretisation[block].computations for block in range(self.nblocks)]
         calls = self.get_block_computation_kernels(computations)
         code_dictionary['time_calls'] = '\n'.join(['\n'.join(calls[block]) for block in range(self.nblocks)])
-        
+
         # Computations at the start of the time stepping loop
         computations = [self.temporal_discretisation[block].start_computations if self.temporal_discretisation[block].start_computations else [] for block in range(self.nblocks)]
         calls = self.get_block_computation_kernels(computations)
@@ -393,14 +354,13 @@
 
         # Header
         code_dictionary['header'] = '\n'.join(self.header())
-        
+
         # Stencils
         code_dictionary['declare_stencils'] = '\n'.join(self.declare_stencils())
 
-<<<<<<< HEAD
 
         # Initialise constants and Declare  constants in OPS format
-        code_dictionary['initialise_constants'] = '\n'.join(self.initialize_constants())
+        code_dictionary['initialise_constants'] = '\n'.join(self.initialise_constants())
         code_dictionary['declare_ops_constants'] = '\n'.join(self.declare_ops_constants())
 
         # get diagnostics
@@ -409,38 +369,10 @@
         code_template = code_template.safe_substitute(code_dictionary)
         self.write_main_file(code_template)
         return
-    #def get_diagnostics(self):
-        #if self.diagnostics:
-            #for block in range(self.nblocks):
-
-
-        #return
-    def initialize_constants(self):
-        '''
-        '''
-        # FIXME these should be sorted if we have evaluations that are dependant on inits
-        const_init = []
-        for con in self.constants:
-            val = self.simulation_parameters[str(con)]
-            if isinstance(con, IndexedBase):
-                if con.ranges != len(val):
-                    raise ValueError("The indexed constant %s should have only %d values"\
-                        %(con,con.ranges))
-                for r in range(con.ranges):
-                    const_init += ["%s[%d] = %s%s"%(con, r, ccode(val[r]), self.end_of_statement)]
-=======
-        # Initialise constants, and declare them in OPS format
-        code_dictionary['initialise_constants'] = '\n'.join(self.initialise_constants())
-        code_dictionary['declare_ops_constants'] = '\n'.join(self.declare_ops_constants())
-        
-        # Write the main file
-        code_template = code_template.safe_substitute(code_dictionary)
-        self.write_main_file(code_template)
-        return
-        
+
     def initialise_constants(self):
         """ Initialise all constant values. """
-        
+
         # Get the constants defined every where. i.e. in
         constant_initialisation = []
         for constant in self.constants:
@@ -450,51 +382,50 @@
                     raise ValueError("The indexed constant %s should have only %d values" % (constant, constant.ranges))
                 for r in range(constant.ranges):
                     constant_initialisation += ["%s[%d] = %s%s" % (constant, r, ccode(val[r]), self.end_of_statement)]
->>>>>>> bbd4bfe5
             else:
                 constant_initialisation += ["%s = %s%s" % (constant, ccode(val), self.end_of_statement)]
         return constant_initialisation
-        
+
     def declare_ops_constants(self):
         """ Declare each constant as an OPS constant.
-        
+
         :returns: A list of OPS constant declarations.
         :rtype: list
         """
-    
+
         ops_const = []
         for constant in self.constants:
             if not isinstance(constant, IndexedBase):
                 ops_const += ["ops_decl_const(\"%s\" , 1, \"%s\", &%s)%s" % (constant, self.dtype, constant, self.end_of_statement)]
         return ops_const
-        
+
     def write_main_file(self, code_template):
         """ Write the main .cpp file. The base name of the file will be the same as the simulation's name.
-        
+
         :arg code_template: The templated code to write out.
         :returns: None
         """
-    
+
         mainfile = open(self.CODE_DIR+'/'+'%s.cpp' % self.simulation_parameters["name"], 'w')
         code_template = self.indent_code(code_template)
         mainfile.write(code_template)
         mainfile.close()
         return
-        
+
     def indent_code(self, code_lines):
         """ Indent the code.
-        
+
         :arg code_lines: The string or list of strings of lines of code to indent.
         :returns: A list of the indented line(s) of code.
         :rtype: list
         """
-        
+
         p = CCodePrinter()
         return p.indent_code(code_lines)
-        
+
     def update_boundary_conditions(self, code_dictionary):
         """ Generate OPSC code to affect a boundary condition update.
-        
+
         :arg dict code_dictionary: The dictionary of OPSC code lines, with each key-value pair representing the code (value) for a particular stage (key) of the overall algorithm.
         :returns: The updated/modified code dictionary.
         :rtype: dict
@@ -510,19 +441,19 @@
                     bc_exchange_code[block] += code
                 else:
                     raise NotImplementedError("Only boundary conditions of type exchange are supported")
-                    
+
         code_dictionary['bc_exchange'] = '\n'.join(['\n'.join(bc_exchange_code[block]) for block in range(self.nblocks)])
         code_dictionary['bc_calls'] = '\n'.join(['\n'.join(bc_call[block]) for block in range(self.nblocks)])
         return code_dictionary
-        
+
     def get_io(self, code_dictionary):
         """ As of now IO is performed only at the end of the simulation. No intermediate dumps are allowed.
-        
+
         :arg dict code_dictionary: The dictionary of OPSC code lines, with each key-value pair representing the code (value) for a particular stage (key) of the overall algorithm.
         :returns: The updated/modified code dictionary.
         :rtype: dict
         """
-        
+
         io_calls = [[] for block in range(self.nblocks)]
         io_time = [[] for block in range(self.nblocks)]
         for block in range(self.nblocks):
@@ -532,14 +463,14 @@
                 io_calls[block] += self.hdf5_io(self.IO[block])
             else:
                 raise NotImplementedError("Implement IO at time steps.")
-                
+
         code_dictionary['io_calls'] = '\n'.join(['\n'.join(io_calls[block]) for block in range(self.nblocks)])
         code_dictionary['io_time'] = '\n'.join(['\n'.join(io_time[block]) for block in range(self.nblocks)])
         return code_dictionary
-        
+
     def get_block_computation_kernels(self, instances):
         """ Get all computational kernel calls for each block.
-        
+
         :returns: A list of lists, with each sublist containing all kernel calls for a particular block.
         :rtype: list of lists
         """
@@ -553,14 +484,14 @@
 
     def kernel_call(self, computation):
         """ Generate an OPS kernel call via the ops_par_loop function.
-        
+
         :arg computation: The computation to perform over the grid points.
         """
         iteration_range = self.iteration_range_name % self.iteration_range_index
         self.iteration_range_index += 1
         stencils = self.get_stencils(computation)
         kernel_calls = []
-        
+
         # Iteration range (i.e. the range of the loops over the grid points).
         range_main =  self.array('int', iteration_range, [r for ran in computation.ranges for r in ran])
 
@@ -580,17 +511,14 @@
                     for inp, value in computation.outputs.iteritems() if not inp.is_grid ] + \
                         [self.ops_global_call(inp, value, self.dtype, self.ops_access['inputoutput'])\
                             for inp, value in computation.inputoutput.iteritems() if not inp.is_grid ]
-<<<<<<< HEAD
         # Reductions
         if computation.reductions:
             nongrid += [self.ops_argument_reduction(inp, self.dtype,self.ops_access['reductions'])\
                 for inp in computation.reductions if isinstance(inp, ReductionVariable)]
-=======
-        
->>>>>>> bbd4bfe5
+
         if computation.has_Idx:
             nongrid.append(self.grid_index_call())
-            
+
         kernel_calls = kernel_calls + grid_based + nongrid
         call = [k + ',' for k in kernel_calls[:-1]]
         call = [range_main] + call + [kernel_calls[-1] + self.right_parenthesis + self.end_of_statement] + ['\n']
@@ -610,23 +538,23 @@
                     # Update the stencils to be returned.
                     stencils[key] = self.stencil_dictionary[stencil]
         return stencils
-        
+
     def list_to_string(self, l):
         """ Convert a list to a string, where each list element is separated by a comma.
-        
+
         :arg list l: The list to convert into a string.
         :returns: The list elements converted to a string, where each list element is separated by a comma.
         :rtype: str
         """
-    
+
         s = ','.join([str(element) for element in l])
         return s
-        
+
     def relative_stencil(self, value):
         """ Returns the relative stencil wrt the grid location. i.e. grid indices eg(i0,i1,i2) are replaced with (0,0,0). """
-        
+
         # TODO: Need to check if OPS also requires the grid location.
-        
+
         if isinstance(value,list):
             pass
         else:
@@ -643,7 +571,7 @@
         return_val = self.sort_stencil_indices(return_val)
 
         return return_val
-        
+
     def sort_stencil_indices(self, indexes):
         """ Helper function for relative_stencil. Sorts the relative stencil. """
         if len(indexes[0]) > 1:
@@ -657,27 +585,25 @@
 
     def grid_index_call(self):
         """ The call to the OPS helper function to get the grid point index.
-        
+
         :returns: The call to ops_arg_idx().
         :rtype: str
         """
         return 'ops_arg_idx()'
-        
+
     def ops_global_call(self, array, indices, precision, access_type):
         arr = array[tuple(indices[0])]
         template = 'ops_arg_gbl(&%s, %d, \"%s\", %s)'
         return template % (arr,1, self.dtype, access_type)
-        
+
     def ops_argument_call(self, array, stencil, precision, access_type):
         template = 'ops_arg_dat(%s, %d, %s, \"%s\", %s)'
         return template%(array,1,stencil, self.dtype, access_type)
-<<<<<<< HEAD
+
     def ops_argument_reduction(name, access_type):
         template = 'ops_arg_reduce(%s, %d \"%s\", %s)'
         return template%(name,1, self.dtype, access_type)
-=======
-        
->>>>>>> bbd4bfe5
+
     def bc_exchange_call_code(self, instance):
         off = 0; halo = 'halo'
         # Name of the halo exchange
@@ -704,11 +630,11 @@
 
     def initialise_dat(self):
         """ Initialise OPS dats (i.e. datasets).
-        
+
         :returns: The declaration code in OPSC format.
         :rtype: str
         """
-    
+
         code = ['%s Initialise/allocate OPS dataset.' % (self.line_comment)]
         dtype_int = 'int'
         if not self.multiblock:
@@ -724,14 +650,14 @@
         else:
             raise NotImplementedError("Multi-block is not implemented")
         return code
-        
+
     def declare_stencils(self):
         """ Declare all the stencils used in the code. We do not differentiate between the stencils for each block.
-        
+
         :returns: The OPSC code declaring the stencil.
         :rtype: str
         """
-        
+
         code = ['%s Declare all the stencils used ' % (self.line_comment)]
         dtype_int = 'int'
         sten_format = 'ops_stencil %%s = ops_decl_stencil(%%d,%%d,%%s,\"%%s\")%s' % (self.end_of_statement)
@@ -741,7 +667,7 @@
             code += [self.array(dtype_int, value + "_temp", [key])]
             code += [sten_format%(value, self.ndim, count, value + "_temp", key)]
         return code
-        
+
     def hdf5_io(self, instance):
         code = []
         # TODO: Generate file name automatically.
@@ -756,30 +682,12 @@
     def get_block_computations(self):
         """ Get all the block computations to be performed.
         Extra stuff like diagnostic computations or boundary condition computations should be added here.
-        
+
         :returns: A list of computations written in OPSC format.
         :rtype: list
         """
         kernels = [[] for block in range(self.nblocks)]
         for block in range(self.nblocks):
-<<<<<<< HEAD
-            # get all the computations to be performed, add computations as needed
-            block_comps = []
-            if self.spatial_solution[block].computations:
-                block_comps += self.spatial_solution[block].computations
-            if self.Ics[block].computations:
-                block_comps += self.Ics[block].computations
-            if self.temporal_soln[block].computations:
-                block_comps += self.temporal_soln[block].computations
-            if self.temporal_soln[block].start_computations:
-                block_comps += self.temporal_soln[block].start_computations
-            if self.temporal_soln[block].end_computations:
-                block_comps += self.temporal_soln[block].end_computations
-
-
-            for comp in block_comps:
-                kernels[block] += self.kernel_computation(comp,block)
-=======
             # Get all the computations to be performed. Add computations as needed.
             block_computations = []
             if self.spatial_discretisation[block].computations:
@@ -795,18 +703,17 @@
 
             for computation in block_computations:
                 kernels[block] += self.kernel_computation(computation,block)
->>>>>>> bbd4bfe5
         return kernels
-        
+
     def kernel_computation(self, computation, block_number):
         """ Generate the kernel for the computation. This acts as a helper function for the block computations.
-        
+
         :arg computation: The computation to perform over the grid points in a particular block.
         :arg block_number: The number of the block over which to perform the computation.
         :returns: A list of OPSC code lines performing the computation.
         :rtype: list
         """
-        
+
         header = []
         comments = [self.block_comment[0]]
         # Flops count for the grid point
@@ -840,33 +747,23 @@
         header += grid_based + nongrid
 
         if computation.has_Idx:
-<<<<<<< HEAD
-            header += [self.ops_header['Idx']%('idx') ]
-        header = comment_eq + ['void ' + computation.name + self.open_parentheses + ' , '.join(header) + self.close_parentheses ]
-        header += [self.open_brace]
-        code =  header
-        ops_accs = self.get_OPS_ACCESS_number(computation)
-        for eq in computation.equations:
-            code_kernel, self.rational_constants = ccode(eq,ops_accs, self.rational_constants)
-            code += [code_kernel + self.end_of_statement]
-        code += [self.close_brace] + ['\n']
-=======
             header += [self.ops_header['Idx'] % ('idx') ]
-            
+
         header = comments + ['void ' + computation.name + self.left_parenthesis + ' , '.join(header) + self.right_parenthesis]
         header += [self.left_brace]
         code = header
         ops_accs = self.get_OPS_ACC_number(computation)
         for equation in computation.equations:
-            code += [ccode(equation, ops_accs, self.rational_constants) + self.end_of_statement]
+            code_kernel, self.rational_constants = ccode(eq,ops_accs, self.rational_constants)
+            code += [code_kernel + self.end_of_statement]
+            #code += [ccode(equation, ops_accs, self.rational_constants) + self.end_of_statement]
         code += [self.right_brace] + ['\n']
-        
->>>>>>> bbd4bfe5
+
         self.update_definitions(computation)
-        
+
         # Update the kernal name index
         self.kernel_name_number[block_number] += 1
-        
+
         return code
 
     def write_computational_routines(self, kernels):
@@ -885,29 +782,29 @@
 
     def loop_open(self, var, range_of_loop):
         """ The head of a for-loop.
-        
+
         :arg str var: The name of the iteration variable.
         :arg range_of_loop: A list or tuple containing the start and end points of the loop over 'var'.
         :returns: The head of the loop in OPSC format.
         :rtype: str
         """
         return 'for (int %s=%d; %s<%d; %s++)%s' % (var, range_of_loop[0], var, range_of_loop[1], var, self.left_brace)
-            
+
     def loop_close(self):
         """ Close a for loop.
-        
+
         :returns: A closing brace to close a for loop.
         :rtype: str
         """
         return self.right_brace
-        
+
     def header(self):
         """ Header code.
-        
+
         :returns: A list of header lines in OPSC format.
         :rtype: list
         """
-        
+
         code = []
         code += ['#include <stdlib.h>']
         code += ['#include <string.h>']
@@ -925,16 +822,16 @@
         # Include the kernel file names
         code += ['#include "%s"'%name for name in self.computational_routines_filename]
         return code
-        
+
     def main_start(self):
         """ The famous 'int main' statement. """
-        
+
         return ['%s main program start' % self.line_comment, 'int main (int argc, char **argv) ', self.left_brace]
-        
+
     def ops_init(self, diagnostics_level=None):
         """ The default diagnostics level is 1, which offers no diagnostic information and should be used for production runs.
         Refer to OPS user manual for more information.
-        
+
         :arg int diagnostics_level: The diagnostics level. If None, the diagnostic level defaults to 1.
         :returns: The call to ops_init.
         :rtype: list
@@ -946,7 +843,7 @@
         else:
             self.ops_diagnostics = False
             return out + ['ops_init(argc,argv,%d)%s' % (1, self.end_of_statement)]
-            
+
     def ops_diagnostics(self):
         # FIXME: Untested OPS diagnostics output. Need to check if this gives the correct result or not.
         if self.ops_diagnostics:
@@ -954,16 +851,16 @@
         else:
             return []
         return
-        
+
     def ops_partition(self):
         """ Initialise an OPS partition for the purpose of multi-block and/or MPI partitioning.
-        
+
         :returns: The partitioning code in OPSC format. Each line is a separate list element.
         :rtype: list
         """
-    
+
         return ['%s Init OPS partition' % self.line_comment, 'ops_partition(\" \")%s' % self.end_of_statement]
-    
+
     def ops_timers(self):
         """ OPS timer variable declaration. """
         start = ["cpu_start", "elapsed_start"]
@@ -972,20 +869,20 @@
         timer_end = ["double %s, %s%s" % (end[0], end[1],self.end_of_statement)] + ["ops_timers(&%s, &%s)%s" % (end[0], end[1], self.end_of_statement)]
         timing_eval = self.ops_print_timings(start, end)
         return timer_start, timer_end, timing_eval
-        
+
     def ops_print_timings(self, start, end):
         """ Generate OPSC code to print out run-time information.
-        
+
         :returns: A list of code lines for printing out run-time information generated by OPS timers.
         :rtype: list
         """
-    
+
         code = []
         code += ["ops_printf(\"\\nTimings are:\\n\")%s" % self.end_of_statement]
         code += ["ops_printf(\"-----------------------------------------\\n\")%s" % self.end_of_statement]
         code += ["ops_printf(\"Total Wall time %%lf\\n\",%s-%s)%s" % (end[1], start[1], self.end_of_statement)]
         return code
-        
+
     def define_block(self):
         """ Define an OPS block. """
         code = ['%s Defining block in OPS Format' % (self.line_comment)]
@@ -996,7 +893,7 @@
             code += ['ops_block *%s = (ops_block *)malloc(%s*sizeof(ops_block*))%s' % (self.block_name, self.nblocks, self.end_of_statement)]
         #print('\n'.join(code))
         return code
-        
+
     def initialise_block(self):
         """ Initialise an OPS block. """
         code = ['%s Initialising block in OPS Format' % (self.line_comment)]
@@ -1006,10 +903,10 @@
             raise NotImplementedError("Multi-block is not implemented")
         #print('\n'.join(code))
         return code
-        
+
     def define_dat(self):
         """ Define OPS dats (i.e. datasets) for all grid-based arrays. """
-    
+
         code = ['%s Define dataset' % (self.line_comment)]
         if not self.multiblock:
             def_format = 'ops_dat %%s%s' % self.end_of_statement
@@ -1017,19 +914,19 @@
         else:
             raise NotImplementedError("Multi-block is not implemented")
         return code
-        
+
     def ops_exit(self):
         """ Calls ops_exit. """
         return ['%s Exit OPS ' % self.line_comment, 'ops_exit()%s' % self.end_of_statement]
-        
+
     def footer(self):
         """ Footer code in OPSC format. """
         code = self.ops_exit()
         return code
-        
+
     def check_consistency(self,  grid, spatial_discretisation, temporal_discretisation, boundary, initial_conditions, IO):
         """ Check the consistency of the inputs. """
-        
+
         self.grid = self.to_list(grid)
         length = len(self.grid)
 
@@ -1054,10 +951,10 @@
             raise AlgorithmError("The length of IO doesnot match the grid")
 
         return
-        
+
     def to_list(self, var):
         """ Convert a non list object into a list.
-        
+
         :arg var: The non list variable. Note: if this is a list, then it is simply returned immediately without modification.
         :returns: The non-list variable converted into a list.
         :rtype: list
@@ -1069,7 +966,7 @@
 
     def update_definitions(self, computation):
         """ Update the grid based arrays and constants to be declared. """
-        
+
         arrays = set([inp for inp in computation.inputs.keys() if inp.is_grid] + \
             [inp for inp in computation.outputs.keys() if inp.is_grid ] + \
                 [inp for inp in computation.inputoutput.keys() if inp.is_grid])
@@ -1079,23 +976,19 @@
         constants = set(computation.constants)
 
         self.grid_based_arrays = self.grid_based_arrays.union(arrays)
-<<<<<<< HEAD
+
         self.constants = self.constants.union(constant_arrays).union(constants).union(self.rational_constants.values())
         # update the simulation parameters as these are used for writing the constants
         self.simulation_parameters.update(dict(zip([str(v) for v in self.rational_constants.values()],\
             list(self.rational_constants.keys()))))
-=======
-        # FIXME: Need to think more about constants.
-        self.constants = self.constants.union(constant_arrays).union(constants)
->>>>>>> bbd4bfe5
         return
-        
+
     def get_OPS_ACC_number(self, computation):
         """ Helper function for writing OPS kernels, which obtains all the of the OPS_ACCs.
-        
+
         :arg computation: The computational kernel to write.
         :returns: A dictionary of OPS_ACC's. """
-        
+
         ops_accs = {}
         allidbs = list(computation.inputs.keys()) +  list(computation.outputs.keys()) + list(computation.inputoutput.keys())
         grid_based = [al for al in allidbs if al.is_grid]
@@ -1107,19 +1000,19 @@
         for no,inp in enumerate(nongrid):
             ops_accs[inp] = None
         return ops_accs
-        
+
     def array(self, dtype, name, values):
         """ Declare inline arrays in OPSC/C
-        
+
         :arg dtype: The data type of the array.
         :arg name: The name of the array.
         :arg size: The size of the array.
         :arg vals: The list of values.
-        :returns: The 
+        :returns: The
         :rtype: str
         """
         return '%s %s[] = {%s}%s' % (dtype, name, ', '.join([str(s) for s in values]), self.end_of_statement)
-        
+
     def translate(self):
         # Translate the generated code using the OPSC translator.
         LOG.debug("Translating OPSC code...")
@@ -1128,7 +1021,7 @@
             # Something went wrong
             LOG.error("Unable to translate OPSC code. Check that OPS is installed.")
         return
-             
+
 class AlgorithmError(Exception):
 
     """ An Exception that occurs  """
